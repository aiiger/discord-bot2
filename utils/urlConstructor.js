<<<<<<< HEAD
//Function to make the url to be sent the request, and return the url
export default function urlConstructor(
  baseURL,
  midParametersArgs,
  midParametersValues,
  arrArgs,
  arrArgsValues,
  searchOptions
) {
  var url = baseURL;
  let questionMarkUsed = false;

  if (midParametersArgs.length > 0) {
    //has midParameters
    for (let i = 0; i < midParametersArgs.length; i++) {
      if (midParametersValues[i] !== "") {
        //If the mid argument has value
        if (midParametersArgs[i] === "") {
          //if it's an id, don't have the argument name
          url = url + "/" + midParametersValues[i];
          continue;
        }

        url = url + "/" + midParametersArgs[i] + "/" + midParametersValues[i];
        continue;
      }

      url = url + "/" + midParametersArgs[i];
    }
  }

  if (arrArgs.length > 0) {
    for (let i = 0; i < arrArgs.length; i++) {
      if(Array.isArray(arrArgsValues[i])){//if it is an array
        if(arrArgsValues[i].length === 0){//if the array has nothing
          continue;
        }

        if(!questionMarkUsed){//if the question marked is not used
          url = url + "?" + arrArgs[i] + '=';//put the name in the url
          for(let j = 0; j < arrArgsValues[i].length; j++){
            if(j === 0){
              url = url + arrArgsValues[i][j];
              continue;
            }
            url = url + ',' + arrArgsValues[i][j];
          }

          continue;
        }
      }
      

      if (
        !questionMarkUsed &&
        (arrArgsValues[i] !== "")
      ) {
        url = url + "?" + arrArgs[i] + "=" + arrArgsValues[i];
        questionMarkUsed = true;
        continue;
      }

      if (arrArgsValues[i] !== "") {
        url = url + "&" + arrArgs[i] + "=" + arrArgsValues[i];
      }
    }
  }

  if (Object.keys(searchOptions).length > 0) {
    let keys = Object.keys(searchOptions);
    let values = Object.values(searchOptions);
    for (let i = 0; i < Object.keys(searchOptions).length; i++) {
      if (!questionMarkUsed) {
        url = url + "?" + keys[i] + "=" + values[i];
        questionMarkUsed = true;
        continue;
      }

      url = url + "&" + keys[i] + "=" + values[i];
    }
  }

  return url;
}
=======
//Function to make the url to be sent the request, and return the url
export default function urlConstructor(
  baseURL,
  midParametersArgs,
  midParametersValues,
  arrArgs,
  arrArgsValues,
  searchOptions
) {
  var url = baseURL;
  let questionMarkUsed = false;

  if (midParametersArgs.length > 0) {
    //has midParameters
    for (let i = 0; i < midParametersArgs.length; i++) {
      if (midParametersValues[i] !== "") {
        //If the mid argument has value
        if (midParametersArgs[i] === "") {
          //if it's an id, don't have the argument name
          url = url + "/" + midParametersValues[i];
          continue;
        }

        url = url + "/" + midParametersArgs[i] + "/" + midParametersValues[i];
        continue;
      }

      url = url + "/" + midParametersArgs[i];
    }
  }

  if (arrArgs.length > 0) {
    for (let i = 0; i < arrArgs.length; i++) {
      if(Array.isArray(arrArgsValues[i])){//if it is an array
        if(arrArgsValues[i].length === 0){//if the array has nothing
          continue;
        }

        if(!questionMarkUsed){//if the question marked is not used
          url = url + "?" + arrArgs[i] + '=';//put the name in the url
          for(let j = 0; j < arrArgsValues[i].length; j++){
            if(j === 0){
              url = url + arrArgsValues[i][j];
              continue;
            }
            url = url + ',' + arrArgsValues[i][j];
          }

          continue;
        }
      }
      

      if (
        !questionMarkUsed &&
        (arrArgsValues[i] !== "")
      ) {
        url = url + "?" + arrArgs[i] + "=" + arrArgsValues[i];
        questionMarkUsed = true;
        continue;
      }

      if (arrArgsValues[i] !== "") {
        url = url + "&" + arrArgs[i] + "=" + arrArgsValues[i];
      }
    }
  }

  if (Object.keys(searchOptions).length > 0) {
    let keys = Object.keys(searchOptions);
    let values = Object.values(searchOptions);
    for (let i = 0; i < Object.keys(searchOptions).length; i++) {
      if (!questionMarkUsed) {
        url = url + "?" + keys[i] + "=" + values[i];
        questionMarkUsed = true;
        continue;
      }

      url = url + "&" + keys[i] + "=" + values[i];
    }
  }

  return url;
}
>>>>>>> 64af7b0f66e5538bb146a4a95d447196292e1b98<|MERGE_RESOLUTION|>--- conflicted
+++ resolved
@@ -1,4 +1,3 @@
-<<<<<<< HEAD
 //Function to make the url to be sent the request, and return the url
 export default function urlConstructor(
   baseURL,
@@ -32,15 +31,15 @@
 
   if (arrArgs.length > 0) {
     for (let i = 0; i < arrArgs.length; i++) {
-      if(Array.isArray(arrArgsValues[i])){//if it is an array
-        if(arrArgsValues[i].length === 0){//if the array has nothing
+      if (Array.isArray(arrArgsValues[i])) {//if it is an array
+        if (arrArgsValues[i].length === 0) {//if the array has nothing
           continue;
         }
 
-        if(!questionMarkUsed){//if the question marked is not used
+        if (!questionMarkUsed) {//if the question marked is not used
           url = url + "?" + arrArgs[i] + '=';//put the name in the url
-          for(let j = 0; j < arrArgsValues[i].length; j++){
-            if(j === 0){
+          for (let j = 0; j < arrArgsValues[i].length; j++) {
+            if (j === 0) {
               url = url + arrArgsValues[i][j];
               continue;
             }
@@ -50,7 +49,6 @@
           continue;
         }
       }
-      
 
       if (
         !questionMarkUsed &&
@@ -82,90 +80,4 @@
   }
 
   return url;
-}
-=======
-//Function to make the url to be sent the request, and return the url
-export default function urlConstructor(
-  baseURL,
-  midParametersArgs,
-  midParametersValues,
-  arrArgs,
-  arrArgsValues,
-  searchOptions
-) {
-  var url = baseURL;
-  let questionMarkUsed = false;
-
-  if (midParametersArgs.length > 0) {
-    //has midParameters
-    for (let i = 0; i < midParametersArgs.length; i++) {
-      if (midParametersValues[i] !== "") {
-        //If the mid argument has value
-        if (midParametersArgs[i] === "") {
-          //if it's an id, don't have the argument name
-          url = url + "/" + midParametersValues[i];
-          continue;
-        }
-
-        url = url + "/" + midParametersArgs[i] + "/" + midParametersValues[i];
-        continue;
-      }
-
-      url = url + "/" + midParametersArgs[i];
-    }
-  }
-
-  if (arrArgs.length > 0) {
-    for (let i = 0; i < arrArgs.length; i++) {
-      if(Array.isArray(arrArgsValues[i])){//if it is an array
-        if(arrArgsValues[i].length === 0){//if the array has nothing
-          continue;
-        }
-
-        if(!questionMarkUsed){//if the question marked is not used
-          url = url + "?" + arrArgs[i] + '=';//put the name in the url
-          for(let j = 0; j < arrArgsValues[i].length; j++){
-            if(j === 0){
-              url = url + arrArgsValues[i][j];
-              continue;
-            }
-            url = url + ',' + arrArgsValues[i][j];
-          }
-
-          continue;
-        }
-      }
-      
-
-      if (
-        !questionMarkUsed &&
-        (arrArgsValues[i] !== "")
-      ) {
-        url = url + "?" + arrArgs[i] + "=" + arrArgsValues[i];
-        questionMarkUsed = true;
-        continue;
-      }
-
-      if (arrArgsValues[i] !== "") {
-        url = url + "&" + arrArgs[i] + "=" + arrArgsValues[i];
-      }
-    }
-  }
-
-  if (Object.keys(searchOptions).length > 0) {
-    let keys = Object.keys(searchOptions);
-    let values = Object.values(searchOptions);
-    for (let i = 0; i < Object.keys(searchOptions).length; i++) {
-      if (!questionMarkUsed) {
-        url = url + "?" + keys[i] + "=" + values[i];
-        questionMarkUsed = true;
-        continue;
-      }
-
-      url = url + "&" + keys[i] + "=" + values[i];
-    }
-  }
-
-  return url;
-}
->>>>>>> 64af7b0f66e5538bb146a4a95d447196292e1b98+}