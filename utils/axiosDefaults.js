<<<<<<< HEAD
// axiosDefaults.js - Global axios configuration
import axios from 'axios';

// Set default headers for all axios requests
axios.defaults.headers.common['Accept'] = 'application/json';
axios.defaults.headers.common['User-Agent'] = 'FACEIT-Bot/1.0';

// Add headers to help with Cloudflare
axios.defaults.headers.common['Accept-Encoding'] = 'gzip, deflate, br';
axios.defaults.headers.common['Accept-Language'] = 'en-US,en;q=0.9';
axios.defaults.headers.common['Cache-Control'] = 'no-cache';
axios.defaults.headers.common['Pragma'] = 'no-cache';
axios.defaults.headers.common['Sec-Fetch-Dest'] = 'document';
axios.defaults.headers.common['Sec-Fetch-Mode'] = 'navigate';
axios.defaults.headers.common['Sec-Fetch-Site'] = 'none';
axios.defaults.headers.common['Sec-Fetch-User'] = '?1';
axios.defaults.headers.common['Upgrade-Insecure-Requests'] = '1';

// Set default timeout
axios.defaults.timeout = 30000; // 30 seconds

// Add response interceptor for better error handling
axios.interceptors.response.use(
    response => response,
    error => {
        if (error.response) {
            console.error('API Error Response:', {
                status: error.response.status,
                statusText: error.response.statusText,
                data: error.response.data,
                url: error.config.url
            });
        } else if (error.request) {
            console.error('No response received:', {
                request: error.request,
                url: error.config.url
            });
        } else {
            console.error('Error setting up request:', error.message);
        }
        return Promise.reject(error);
    }
);

// Don't set default Content-Type header to allow axios to set it based on the request
// This is important for OAuth2 token requests which need application/x-www-form-urlencoded

export default axios;
=======
axios.defaults.baseURL = 'https://api.example.com';
axios.defaults.headers.common['Authorization'] = 'Bearer YOUR_ACCESS_TOKEN';
>>>>>>> 64af7b0f66e5538bb146a4a95d447196292e1b98<|MERGE_RESOLUTION|>--- conflicted
+++ resolved
@@ -1,53 +1,48 @@
-<<<<<<< HEAD
-// axiosDefaults.js - Global axios configuration
-import axios from 'axios';
-
-// Set default headers for all axios requests
-axios.defaults.headers.common['Accept'] = 'application/json';
-axios.defaults.headers.common['User-Agent'] = 'FACEIT-Bot/1.0';
-
-// Add headers to help with Cloudflare
-axios.defaults.headers.common['Accept-Encoding'] = 'gzip, deflate, br';
-axios.defaults.headers.common['Accept-Language'] = 'en-US,en;q=0.9';
-axios.defaults.headers.common['Cache-Control'] = 'no-cache';
-axios.defaults.headers.common['Pragma'] = 'no-cache';
-axios.defaults.headers.common['Sec-Fetch-Dest'] = 'document';
-axios.defaults.headers.common['Sec-Fetch-Mode'] = 'navigate';
-axios.defaults.headers.common['Sec-Fetch-Site'] = 'none';
-axios.defaults.headers.common['Sec-Fetch-User'] = '?1';
-axios.defaults.headers.common['Upgrade-Insecure-Requests'] = '1';
-
-// Set default timeout
-axios.defaults.timeout = 30000; // 30 seconds
-
-// Add response interceptor for better error handling
-axios.interceptors.response.use(
-    response => response,
-    error => {
-        if (error.response) {
-            console.error('API Error Response:', {
-                status: error.response.status,
-                statusText: error.response.statusText,
-                data: error.response.data,
-                url: error.config.url
-            });
-        } else if (error.request) {
-            console.error('No response received:', {
-                request: error.request,
-                url: error.config.url
-            });
-        } else {
-            console.error('Error setting up request:', error.message);
-        }
-        return Promise.reject(error);
-    }
-);
-
-// Don't set default Content-Type header to allow axios to set it based on the request
-// This is important for OAuth2 token requests which need application/x-www-form-urlencoded
-
-export default axios;
-=======
-axios.defaults.baseURL = 'https://api.example.com';
-axios.defaults.headers.common['Authorization'] = 'Bearer YOUR_ACCESS_TOKEN';
->>>>>>> 64af7b0f66e5538bb146a4a95d447196292e1b98+// axiosDefaults.js - Global axios configuration
+import axios from 'axios';
+
+// Set default headers for all axios requests
+axios.defaults.headers.common['Accept'] = 'application/json';
+axios.defaults.headers.common['User-Agent'] = 'FACEIT-Bot/1.0';
+
+// Add headers to help with Cloudflare
+axios.defaults.headers.common['Accept-Encoding'] = 'gzip, deflate, br';
+axios.defaults.headers.common['Accept-Language'] = 'en-US,en;q=0.9';
+axios.defaults.headers.common['Cache-Control'] = 'no-cache';
+axios.defaults.headers.common['Pragma'] = 'no-cache';
+axios.defaults.headers.common['Sec-Fetch-Dest'] = 'document';
+axios.defaults.headers.common['Sec-Fetch-Mode'] = 'navigate';
+axios.defaults.headers.common['Sec-Fetch-Site'] = 'none';
+axios.defaults.headers.common['Sec-Fetch-User'] = '?1';
+axios.defaults.headers.common['Upgrade-Insecure-Requests'] = '1';
+
+// Set default timeout
+axios.defaults.timeout = 30000; // 30 seconds
+
+// Add response interceptor for better error handling
+axios.interceptors.response.use(
+    response => response,
+    error => {
+        if (error.response) {
+            console.error('API Error Response:', {
+                status: error.response.status,
+                statusText: error.response.statusText,
+                data: error.response.data,
+                url: error.config.url
+            });
+        } else if (error.request) {
+            console.error('No response received:', {
+                request: error.request,
+                url: error.config.url
+            });
+        } else {
+            console.error('Error setting up request:', error.message);
+        }
+        return Promise.reject(error);
+    }
+);
+
+// Don't set default Content-Type header to allow axios to set it based on the request
+// This is important for OAuth2 token requests which need application/x-www-form-urlencoded
+
+export default axios;